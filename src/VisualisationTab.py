--- conflicted
+++ resolved
@@ -29,9 +29,6 @@
     return root
 
 class VisualisationTab(QWidget):
-<<<<<<< HEAD
-    def __init__(self, database, ui=None, parent=None):
-=======
     """
     A class to represent the visualisation tab in the user interface.
 
@@ -53,7 +50,6 @@
             ui (UserInterface): The parent user interface object.
             parent (QWidget, optional): The parent widget for this tab. Defaults to None.
         """
->>>>>>> 6db5aa55
         super().__init__(parent)
         
         # Set the user interface and database for the visualisation tab.
@@ -82,24 +78,14 @@
         # Create the inner tab widget, which will contain sub-tabs (Table, World Map, Bar Chart).
         self.inner_tab_widget = QTabWidget()
 
-<<<<<<< HEAD
-        # Add tabs to inner QTabWidget using new classes
-        table_tab = TableTab(self.database, ui=self.ui)
-        self.inner_tab_widget.addTab(table_tab, self.general_dict["Supply Chain Analysis"])
-=======
         # Add sub-tabs to the inner tab widget using new classes.
         self.inner_tab_widget.addTab(SupplyChainAnalysis(self.database, ui=self.ui), self.general_dict["Supply Chain Analysis"])
->>>>>>> 6db5aa55
         self.inner_tab_widget.addTab(WorldMapTab(), self.general_dict["World Map"])
         self.inner_tab_widget.addTab(BarChartTab(), self.general_dict["Total"])
 
         # Add the inner tab widget to the main layout of the visualisation tab.
         layout.addWidget(self.inner_tab_widget)
 
-<<<<<<< HEAD
-class TableTab(QWidget):
-    def __init__(self, database, ui=None, parent=None):
-=======
     
 class SupplyChainAnalysis(QWidget):
     """
@@ -132,7 +118,6 @@
             ui (UserInterface): The parent user interface object.
             parent (QWidget, optional): The parent widget for this tab. Defaults to None.
         """
->>>>>>> 6db5aa55
         super().__init__(parent)
         
         # Set the user interface and database for the table tab.
@@ -187,25 +172,6 @@
         self.setLayout(layout)
 
     def update_plot(self):
-<<<<<<< HEAD
-        # Remove existing canvas if it exists
-        if self.canvas:
-            self.plot_area.removeWidget(self.canvas)
-            self.canvas.setParent(None)
-            self.canvas.deleteLater()  # Fully remove the old canvas
-
-        # Determine indices for plotting based on UI selection, or default range
-        if self.ui and hasattr(self.ui, "selection_tab") and hasattr(self.ui.selection_tab, "indices"):
-            indices = self.ui.selection_tab.indices or [index for index in range(9800)]
-        else:
-            indices = [index for index in range(9800)]
-
-        supplychain = SupplyChain(self.database, indices=indices)
-        fig = supplychain.plot_supply_chain(self.selected_impacts, size=1, lines=True, line_width=1, line_color="gray", text_position="center")
-        self.canvas = FigureCanvas(fig)
-        self.plot_area.addWidget(self.canvas)
-        self.canvas.draw()  
-=======
         """
         Updates the plot in the TableTab based on the selected impacts and the current input.
 
@@ -248,7 +214,6 @@
         
         # Restore the default cursor after the plot has been updated.
         QApplication.restoreOverrideCursor()
->>>>>>> 6db5aa55
 
     def select_impacts(self):
         """
